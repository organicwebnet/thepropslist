{
  "devices": [
    {
<<<<<<< HEAD
      "installationId": "07767d22-a89b-4194-9c0b-6b5c55875901",
      "lastUsed": 1751196461965
=======
      "installationId": "d67eb04e-f409-42a1-8e21-9ae7899d648b",
      "lastUsed": 1751049763541
    },
    {
      "installationId": "fd141c59-b670-4296-b25a-4bb4a1a8d351",
      "lastUsed": 1750935860667
>>>>>>> 57e11518
    },
    {
      "installationId": "fd141c59-b670-4296-b25a-4bb4a1a8d351",
      "lastUsed": 1750935860667
    },
    {
      "installationId": "7505e54f-78fa-4eae-8f58-e2036cdcf6d6",
      "lastUsed": 1750770353070
    }
  ]
}<|MERGE_RESOLUTION|>--- conflicted
+++ resolved
@@ -1,17 +1,12 @@
 {
   "devices": [
     {
-<<<<<<< HEAD
       "installationId": "07767d22-a89b-4194-9c0b-6b5c55875901",
       "lastUsed": 1751196461965
-=======
+    },
+    {
       "installationId": "d67eb04e-f409-42a1-8e21-9ae7899d648b",
       "lastUsed": 1751049763541
-    },
-    {
-      "installationId": "fd141c59-b670-4296-b25a-4bb4a1a8d351",
-      "lastUsed": 1750935860667
->>>>>>> 57e11518
     },
     {
       "installationId": "fd141c59-b670-4296-b25a-4bb4a1a8d351",
